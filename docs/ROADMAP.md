--- conflicted
+++ resolved
@@ -2,14 +2,6 @@
 
 ## Documentation
 
-<<<<<<< HEAD
-- [ ] **Easy 🟢** Add more hosted model instructions from [LiteLLM's docs](https://docs.litellm.ai/docs/) to [our docs](https://github.com/KillianLucas/open-interpreter/tree/main/docs/language-model-setup/hosted-models).
-  - [ ] Find a model that's [on LiteLLM's docs](https://docs.litellm.ai/docs/providers), but isn't [on ours](https://docs.openinterpreter.com/language-model-setup/hosted-models/openai)
-  - [ ] Duplicate [one of our hosted model's `.mdx` file](https://github.com/KillianLucas/open-interpreter/tree/main/docs/language-model-setup/hosted-models)
-  - [ ] Swap out the information with information from LiteLLM
-  - [ ] Repeat with other models
-=======
->>>>>>> 2c81c146
 - [x] Require documentation for PRs
 - [ ] Work with Mintlify to translate docs. How does Mintlify let us translate our documentation automatically? I know there's a way.
 - [ ] Better comments throughout the package (they're like docs for contributors)
@@ -91,7 +83,7 @@
 - [x] Generalize "output" and "input" — new types other than text: HTML, Image (see below)
 - [x] Switch core code interpreter to be Jupyter-powered
 - [x] Make sure breaking from generator during execution stops the execution
-- [x] (thanks ty!) Add more hosted model instructions from from [LiteLLM's docs](https://docs.litellm.ai/docs/) to [our docs](https://github.com/KillianLucas/open-interpreter/tree/main/docs/language-model-setup/hosted-models).
+- [x] (thanks ty!) Add more hosted model instructions from [LiteLLM's docs](https://docs.litellm.ai/docs/) to [our docs](https://github.com/KillianLucas/open-interpreter/tree/main/docs/language-model-setup/hosted-models).
   - [x] Find a model that's [on LiteLLM's docs](https://docs.litellm.ai/docs/providers), but isn't [on ours](https://docs.openinterpreter.com/language-model-setup/hosted-models/openai)
   - [x] Duplicate [one of our hosted model's `.mdx` file](https://github.com/KillianLucas/open-interpreter/tree/main/docs/language-model-setup/hosted-models)
   - [x] Swap out the information with information from LiteLLM
