"""
This file defines the Interpreter class.
It's the main file. `from interpreter import interpreter` will import an instance of this class.
"""

import json
import os
import traceback
from datetime import datetime

from ..terminal_interface.start_terminal_interface import start_terminal_interface
from ..terminal_interface.terminal_interface import terminal_interface
from ..terminal_interface.utils.local_storage_path import get_storage_path
from .computer.computer import Computer
from .default_system_message import default_system_message
from .extend_system_message import extend_system_message
from .llm.llm import Llm
from .respond import respond
from .utils.telemetry import send_telemetry
from .utils.truncate_output import truncate_output


class OpenInterpreter:
    """
    This class (one instance is called an `interpreter`) is the "grand central station" of this project.

    Its responsibilities are to:

    1. Given some user input, prompt the language model.
    2. Parse the language models responses, converting them into LMC Messages.
    3. Send code to the computer.
    4. Parse the computer's response (which will already be LMC Messages).
    5. Send the computer's response back to the language model.
    ...

    The above process should repeat—going back and forth between the language model and the computer— until:

    6. Decide when the process is finished based on the language model's response.
    """

<<<<<<< HEAD
    def __init__(self):
=======
    def start_terminal_interface(self):
        # This shouldn't really be my responsibility but it made poetry scripts easier to set up.
        # Can we put this function elsewhere and get poetry scripts to run it?

        try:
            start_terminal_interface(self)
        except KeyboardInterrupt:
            print("Exited.")

    def __init__(
        self,
        messages=None,
        offline=False,
        auto_run=False,
        verbose=False,
        max_output=2800,
        safe_mode="off",
        shrink_images=False,
        force_task_completion=False,
        anonymous_telemetry=os.getenv("ANONYMIZED_TELEMETRY", "True") == "True",
        in_terminal_interface=False,
        conversation_history=True,
        conversation_filename=None,
        conversation_history_path=get_storage_path("conversations"),
        os=False,
        speak_messages=False,
        llm=None,
        system_message=default_system_message,
        custom_instructions="",
        computer=None,
    ):
>>>>>>> fc871432
        # State
        self.messages = [] if messages is None else messages

        # Settings
        self.offline = offline
        self.auto_run = auto_run
        self.verbose = verbose
        self.max_output = max_output
        self.safe_mode = safe_mode
        self.shrink_images = shrink_images
        self.force_task_completion = force_task_completion
        self.anonymous_telemetry = anonymous_telemetry
        self.in_terminal_interface = in_terminal_interface

        # Conversation history
        self.conversation_history = conversation_history
        self.conversation_filename = conversation_filename
        self.conversation_history_path = conversation_history_path

        # OS control mode related attributes
        self.os = os
        self.speak_messages = speak_messages

        # LLM
        self.llm = Llm(self) if llm is None else llm

        # These are LLM related
        self.system_message = system_message
        self.custom_instructions = custom_instructions

        # Computer
        self.computer = Computer() if computer is None else computer

    def chat(self, message=None, display=True, stream=False):
        try:
            if self.anonymous_telemetry and not self.offline:
                message_type = type(
                    message
                ).__name__  # Only send message type, no content
                send_telemetry(
                    "started_chat",
                    properties={
                        "in_terminal_interface": self.in_terminal_interface,
                        "message_type": message_type,
                        "os_mode": self.os,
                    },
                )

            if stream:
                return self._streaming_chat(message=message, display=display)

            initial_message_count = len(self.messages)

            # If stream=False, *pull* from the stream.
            for _ in self._streaming_chat(message=message, display=display):
                pass

            # Return new messages
            return self.messages[initial_message_count:]

        except Exception as e:
            if self.anonymous_telemetry and not self.offline:
                message_type = type(message).__name__
                send_telemetry(
                    "errored",
                    properties={
                        "error": str(e),
                        "in_terminal_interface": self.in_terminal_interface,
                        "message_type": message_type,
                        "os_mode": self.os,
                    },
                )

            raise

    def _streaming_chat(self, message=None, display=True):
        # Sometimes a little more code -> a much better experience!
        # Display mode actually runs interpreter.chat(display=False, stream=True) from within the terminal_interface.
        # wraps the vanilla .chat(display=False) generator in a display.
        # Quite different from the plain generator stuff. So redirect to that
        if display:
            yield from terminal_interface(self, message)
            return

        # One-off message
        if message or message == "":
            if message == "":
                message = "No entry from user - please suggest something to enter."

            ## We support multiple formats for the incoming message:
            # Dict (these are passed directly in)
            if isinstance(message, dict):
                if "role" not in message:
                    message["role"] = "user"
                self.messages.append(message)
            # String (we construct a user message dict)
            elif isinstance(message, str):
                self.messages.append(
                    {"role": "user", "type": "message", "content": message}
                )
            # List (this is like the OpenAI API)
            elif isinstance(message, list):
                self.messages = message

            # DISABLED because I think we should just not transmit images to non-multimodal models?
            # REENABLE this when multimodal becomes more common:

            # Make sure we're using a model that can handle this
            # if not self.llm.supports_vision:
            #     for message in self.messages:
            #         if message["type"] == "image":
            #             raise Exception(
            #                 "Use a multimodal model and set `interpreter.llm.supports_vision` to True to handle image messages."
            #             )

            # This is where it all happens!
            yield from self._respond_and_store()

            # Save conversation if we've turned conversation_history on
            if self.conversation_history:
                # If it's the first message, set the conversation name
                if not self.conversation_filename:
                    first_few_words = "_".join(
                        self.messages[0]["content"][:25].split(" ")[:-1]
                    )
                    for char in '<>:"/\\|?*!':  # Invalid characters for filenames
                        first_few_words = first_few_words.replace(char, "")

                    date = datetime.now().strftime("%B_%d_%Y_%H-%M-%S")
                    self.conversation_filename = (
                        "__".join([first_few_words, date]) + ".json"
                    )

                # Check if the directory exists, if not, create it
                if not os.path.exists(self.conversation_history_path):
                    os.makedirs(self.conversation_history_path)
                # Write or overwrite the file
                with open(
                    os.path.join(
                        self.conversation_history_path, self.conversation_filename
                    ),
                    "w",
                ) as f:
                    json.dump(self.messages, f)
            return

        raise Exception(
            "`interpreter.chat()` requires a display. Set `display=True` or pass a message into `interpreter.chat(message)`."
        )

    def _respond_and_store(self):
        """
        Pulls from the respond stream, adding delimiters. Some things, like active_line, console, confirmation... these act specially.
        Also assembles new messages and adds them to `self.messages`.
        """

        # Utility function
        def is_active_line_chunk(chunk):
            return "format" in chunk and chunk["format"] == "active_line"

        last_flag_base = None

        for chunk in respond(self):
            if chunk["content"] == "":
                continue

            # Handle the special "confirmation" chunk, which neither triggers a flag or creates a message
            if chunk["type"] == "confirmation":
                # Emit a end flag for the last message type, and reset last_flag_base
                if last_flag_base:
                    yield {**last_flag_base, "end": True}
                    last_flag_base = None
                yield chunk
                # We want to append this now, so even if content is never filled, we know that the execution didn't produce output.
                # ... rethink this though.
                self.messages.append(
                    {
                        "role": "computer",
                        "type": "console",
                        "format": "output",
                        "content": "",
                    }
                )
                continue

            # Check if the chunk's role, type, and format (if present) match the last_flag_base
            if (
                last_flag_base
                and "role" in chunk
                and "type" in chunk
                and last_flag_base["role"] == chunk["role"]
                and last_flag_base["type"] == chunk["type"]
                and (
                    "format" not in last_flag_base
                    or (
                        "format" in chunk
                        and chunk["format"] == last_flag_base["format"]
                    )
                )
            ):
                # If they match, append the chunk's content to the current message's content
                # (Except active_line, which shouldn't be stored)
                if not is_active_line_chunk(chunk):
                    self.messages[-1]["content"] += chunk["content"]
            else:
                # If they don't match, yield a end message for the last message type and a start message for the new one
                if last_flag_base:
                    yield {**last_flag_base, "end": True}

                last_flag_base = {"role": chunk["role"], "type": chunk["type"]}

                # Don't add format to type: "console" flags, to accomodate active_line AND output formats
                if "format" in chunk and chunk["type"] != "console":
                    last_flag_base["format"] = chunk["format"]

                yield {**last_flag_base, "start": True}

                # Add the chunk as a new message
                if not is_active_line_chunk(chunk):
                    self.messages.append(chunk)

            # Yield the chunk itself
            yield chunk

            # Truncate output if it's console output
            if chunk["type"] == "console" and chunk["format"] == "output":
                self.messages[-1]["content"] = truncate_output(
                    self.messages[-1]["content"], self.max_output
                )

        # Yield a final end flag
        if last_flag_base:
            yield {**last_flag_base, "end": True}

    def reset(self):
        self.computer.terminate()  # Terminates all languages

        # Reset the function below, in case the user set it
        self.extend_system_message = lambda: extend_system_message(self)

        self.__init__()

    # These functions are worth exposing to developers
    # I wish we could just dynamically expose all of our functions to devs...
    def extend_system_message(self):
        return extend_system_message(self)<|MERGE_RESOLUTION|>--- conflicted
+++ resolved
@@ -37,18 +37,6 @@
 
     6. Decide when the process is finished based on the language model's response.
     """
-
-<<<<<<< HEAD
-    def __init__(self):
-=======
-    def start_terminal_interface(self):
-        # This shouldn't really be my responsibility but it made poetry scripts easier to set up.
-        # Can we put this function elsewhere and get poetry scripts to run it?
-
-        try:
-            start_terminal_interface(self)
-        except KeyboardInterrupt:
-            print("Exited.")
 
     def __init__(
         self,
@@ -72,7 +60,6 @@
         custom_instructions="",
         computer=None,
     ):
->>>>>>> fc871432
         # State
         self.messages = [] if messages is None else messages
 
